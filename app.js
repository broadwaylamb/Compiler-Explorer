#!/usr/bin/env node

// Copyright (c) 2012-2017, Matt Godbolt
// All rights reserved.
// 
// Redistribution and use in source and binary forms, with or without 
// modification, are permitted provided that the following conditions are met:
// 
//     * Redistributions of source code must retain the above copyright notice, 
//       this list of conditions and the following disclaimer.
//     * Redistributions in binary form must reproduce the above copyright 
//       notice, this list of conditions and the following disclaimer in the 
//       documentation and/or other materials provided with the distribution.
// 
// THIS SOFTWARE IS PROVIDED BY THE COPYRIGHT HOLDERS AND CONTRIBUTORS "AS IS" 
// AND ANY EXPRESS OR IMPLIED WARRANTIES, INCLUDING, BUT NOT LIMITED TO, THE 
// IMPLIED WARRANTIES OF MERCHANTABILITY AND FITNESS FOR A PARTICULAR PURPOSE 
// ARE DISCLAIMED. IN NO EVENT SHALL THE COPYRIGHT HOLDER OR CONTRIBUTORS BE 
// LIABLE FOR ANY DIRECT, INDIRECT, INCIDENTAL, SPECIAL, EXEMPLARY, OR 
// CONSEQUENTIAL DAMAGES (INCLUDING, BUT NOT LIMITED TO, PROCUREMENT OF 
// SUBSTITUTE GOODS OR SERVICES; LOSS OF USE, DATA, OR PROFITS; OR BUSINESS 
// INTERRUPTION) HOWEVER CAUSED AND ON ANY THEORY OF LIABILITY, WHETHER IN 
// CONTRACT, STRICT LIABILITY, OR TORT (INCLUDING NEGLIGENCE OR OTHERWISE) 
// ARISING IN ANY WAY OUT OF THE USE OF THIS SOFTWARE, EVEN IF ADVISED OF THE 
// POSSIBILITY OF SUCH DAMAGE.

// Initialise options and properties. Don't load any handlers here; they
// may need an initialised properties library.
const nopt = require('nopt'),
    os = require('os'),
    props = require('./lib/properties'),
    child_process = require('child_process'),
    path = require('path'),
    fs = require('fs-extra'),
    http = require('http'),
    https = require('https'),
    url = require('url'),
    _ = require('underscore-node'),
    utils = require('./lib/utils'),
    express = require('express'),
    logger = require('./lib/logger').logger,
    Raven = require('raven');

// Parse arguments from command line 'node ./app.js args...'
var opts = nopt({
    'env': [String, Array],
    'rootDir': [String],
    'host': [String],
    'port': [Number],
    'propDebug': [Boolean],
    'debug': [Boolean],
    'static': [String],
    'archivedVersions': [String],
    'noRemoteFetch': [Boolean],
    'tmpDir': [String],
    'wsl': [Boolean]
});

if (opts.debug) logger.level = 'debug';

// AP: Detect if we're running under Windows Subsystem for Linux. Temporary modification
// of process.env is allowed: https://nodejs.org/api/process.html#process_process_env
if ((child_process.execSync('uname -a').toString().indexOf('Microsoft') > -1) && (opts.wsl))
    process.env.wsl = true;

// AP: Allow setting of tmpDir (used in lib/base-compiler.js & lib/exec.js) through
// opts. WSL requires a tmpDir as it can't see Linux volumes so set default to c:\tmp.
if (opts.tmpDir)
    process.env.tmpDir = opts.tmpDir;
else if (process.env.wsl)
    process.env.tmpDir = "/mnt/c/tmp";


// Set default values for omitted arguments
var rootDir = opts.rootDir || './etc';
var env = opts.env || ['dev'];
var hostname = opts.host;
var port = opts.port || 10240;
var staticDir = opts.static || 'static';
var archivedVersions = opts.archivedVersions;
var gitReleaseName = "";
var versionedRootPrefix = "";
// Use the canned git_hash if provided
if (opts.static && fs.existsSync(opts.static + "/git_hash")) {
    gitReleaseName = fs.readFileSync(opts.static + "/git_hash").toString().trim();
} else {
    gitReleaseName = child_process.execSync('git rev-parse HEAD').toString().trim();
}
if (opts.static && fs.existsSync(opts.static + '/v/' + gitReleaseName))
    versionedRootPrefix = "v/" + gitReleaseName + "/";
// Don't treat @ in paths as remote adresses
var fetchCompilersFromRemote = !opts.noRemoteFetch;

var propHierarchy = _.flatten([
    'defaults',
    env,
    _.map(env, function (e) {
        return e + '.' + process.platform;
    }),
    process.platform,
    os.hostname(),
    'local']);
logger.info("properties hierarchy: " + propHierarchy.join(', '));

// Propagate debug mode if need be
if (opts.propDebug) props.setDebug(true);

// *All* files in config dir are parsed 
props.initialize(rootDir + '/config', propHierarchy);

// Now load up our libraries.
const CompileHandler = require('./lib/compile-handler').CompileHandler,
    aws = require('./lib/aws'),
    google = require('./lib/google');

// Instantiate a function to access records concerning "compiler-explorer" 
// in hidden object props.properties
var ceProps = props.propsFor("compiler-explorer");

const languages = require('./lib/languages').list;

// Instantiate a function to access records concerning the chosen language
// in hidden object props.properties
var compilerPropsFuncsL = {};
_.each(languages, lang => compilerPropsFuncsL[lang.id] = props.propsFor(lang.id));

// Get a property from the specified langId, and if not found, use defaults from CE,
// and at last return whatever default value was set by the caller
function compilerPropsL(lang, property, defaultValue) {
    const forLanguage = compilerPropsFuncsL[lang];
    if (forLanguage) {
        const forCompiler = forLanguage(property);
        if (forCompiler !== undefined) return forCompiler;
    }
    return ceProps(property, defaultValue);
}

// For every lang passed, get its corresponding compiler property
function compilerPropsA(langs, property, defaultValue) {
    let forLanguages = {};
    _.each(langs, lang => {
        forLanguages[lang.id] = compilerPropsL(lang.id, property, defaultValue);
    });
    return forLanguages;
}

// Same as A version, but transfroms each value by fn(original, lang)
function compilerPropsAT(langs, transform, property, defaultValue) {
    let forLanguages = {};
    _.each(langs, lang => {
        forLanguages[lang.id] = transform(compilerPropsL(lang.id, property, defaultValue), lang);
    });
    return forLanguages;
}

var staticMaxAgeSecs = ceProps('staticMaxAgeSecs', 0);
let extraBodyClass = ceProps('extraBodyClass', '');

function staticHeaders(res) {
    if (staticMaxAgeSecs) {
        res.setHeader('Cache-Control', 'public, max-age=' + staticMaxAgeSecs + ', must-revalidate');
    }
}

var awsProps = props.propsFor("aws");
var awsPoller = null;

function awsInstances() {
    if (!awsPoller) awsPoller = new aws.InstanceFetcher(awsProps);
    return awsPoller.getInstances();
}

// function to load internal binaries (i.e. lib/source/*.js)
function loadSources() {
    var sourcesDir = "lib/sources";
    return fs.readdirSync(sourcesDir)
        .filter(function (file) {
            return file.match(/.*\.js$/);
        })
        .map(function (file) {
            return require("./" + path.join(sourcesDir, file));
        });
}

// load effectively
var fileSources = loadSources();
var sourceToHandler = {};
fileSources.forEach(function (source) {
    sourceToHandler[source.urlpart] = source;
});

var clientOptionsHandler = new ClientOptionsHandler(fileSources);
<<<<<<< HEAD
var compileHandler = new CompileHandler(ceProps, compilerPropsL);
var apiHandler = new ApiHandler(compileHandler);
=======
var compileHandler = new CompileHandler(gccProps, compilerProps);
const ApiHandler = require('./lib/handlers/api').ApiHandler;
const apiHandler = new ApiHandler(compileHandler);
>>>>>>> f5290224

// auxiliary function used in clientOptionsHandler
function compareOn(key) {
    return function (xObj, yObj) {
        var x = xObj[key];
        var y = yObj[key];
        if (x < y) return -1;
        if (x > y) return 1;
        return 0;
    };
}

// instantiate a function that generate javascript code,
function ClientOptionsHandler(fileSources) {
    const sources = fileSources.map(function (source) {
        return {name: source.name, urlpart: source.urlpart};
    }).sort(compareOn("name"));
    // sort source file alphabetically

    var supportsBinary = compilerPropsAT(languages, res => !!res, "supportsBinary", true);
    var supportsExecute = supportsBinary && !!compilerPropsAT(languages, (res, lang) => supportsBinary[lang.id] && !!res, "supportsExecute", true);
    var libs = {};

    var baseLibs = compilerPropsA(languages, "libs");
    _.each(baseLibs, function (forLang, lang) {
        if (lang && forLang) {
            libs[lang] = {};
            _.each(forLang.split(':'), function (lib) {
                libs[lang][lib] = {name: compilerPropsL(lang, 'libs.' + lib + '.name')};
                libs[lang][lib].versions = {};
                var listedVersions = compilerPropsL(lang, "libs." + lib + '.versions');
                if (listedVersions) {
                    _.each(listedVersions.split(':'), function (version) {
                        libs[lang][lib].versions[version] = {};
                        libs[lang][lib].versions[version].version = compilerPropsL(lang, "libs." + lib + '.versions.' + version + '.version');
                        libs[lang][lib].versions[version].path = [];
                        var listedIncludes = compilerPropsL(lang, "libs." + lib + '.versions.' + version + '.path');
                        if (listedIncludes) {
                            _.each(listedIncludes.split(':'), function (path) {
                                libs[lang][lib].versions[version].path.push(path);
                            });
                        } else {
                            logger.warn("No paths found for " + lib + " version " + version);
                        }
                    });
                } else {
                    logger.warn("No versions found for " + lib + " library");
                }
            });
        }
    });
    var options = {
        googleAnalyticsAccount: ceProps('clientGoogleAnalyticsAccount', 'UA-55180-6'),
        googleAnalyticsEnabled: ceProps('clientGoogleAnalyticsEnabled', false),
        sharingEnabled: ceProps('clientSharingEnabled', true),
        githubEnabled: ceProps('clientGitHubRibbonEnabled', true),
        gapiKey: ceProps('googleApiKey', ''),
        googleShortLinkRewrite: ceProps('googleShortLinkRewrite', '').split('|'),
        defaultSource: ceProps('defaultSource', ''),
        compilers: [],
        libs: libs,
        defaultCompiler: compilerPropsA(languages, 'defaultCompiler', ''),
        compileOptions: compilerPropsA(languages, 'defaultOptions', ''),
        supportsBinary: supportsBinary,
        supportsExecute: supportsExecute,
        languages: languages,
        sources: sources,
        raven: ceProps('ravenUrl', ''),
        release: gitReleaseName,
        environment: env,
        localStoragePrefix: ceProps('localStoragePrefix'),
        cvCompilerCountMax: ceProps('cvCompilerCountMax', 6),
        defaultFontScale: ceProps('defaultFontScale', 1.0)
    };
    this.setCompilers = function (compilers) {
        options.compilers = compilers;
    };
    this.setCompilers([]);
    this.handler = function getClientOptions(req, res) {
        res.set('Content-Type', 'application/json');
        staticHeaders(res);
        res.end(JSON.stringify(options));
    };
    this.get = function () {
        return options;
    };
}

// function used to enable loading and saving source code from web interface
function getSource(req, res, next) {
    var bits = req.url.split("/");
    var handler = sourceToHandler[bits[1]];
    if (!handler) {
        next();
        return;
    }
    var action = bits[2];
    if (action === "list") action = handler.list;
    else if (action === "load") action = handler.load;
    else if (action === "save") action = handler.save;
    else action = null;
    if (action === null) {
        next();
        return;
    }
    action.apply(handler, bits.slice(3).concat(function (err, response) {
        staticHeaders(res);
        if (err) {
            res.end(JSON.stringify({err: err}));
        } else {
            res.end(JSON.stringify(response));
        }
    }));
}

function retryPromise(promiseFunc, name, maxFails, retryMs) {
    return new Promise(function (resolve, reject) {
        var fails = 0;

        function doit() {
            var promise = promiseFunc();
            promise.then(function (arg) {
                resolve(arg);
            }, function (e) {
                fails++;
                if (fails < maxFails) {
                    logger.warn("Failed " + name + " : " + e + ", retrying");
                    setTimeout(doit, retryMs);
                } else {
                    logger.error("Too many retries for " + name + " : " + e);
                    reject(e);
                }
            });
        }

        doit();
    });
}

function findCompilers() {
    let exes = compilerPropsAT(languages, exs => {
        return exs.split(":").filter(_.identity);
    }, "compilers", "");

    const ndk = compilerPropsA(languages, 'androidNdk');
    _.each(ndk, (ndkPath, langId) => {
        if (ndkPath) {
            let toolchains = fs.readdirSync(ndkPath + "/toolchains");
            toolchains.forEach((version, index, a) => {
                const path = ndkPath + "/toolchains/" + version + "/prebuilt/linux-x86_64/bin/";
                if (fs.existsSync(path)) {
                    const cc = fs.readdirSync(path).filter(filename => filename.indexOf("g++") !== -1);
                    a[index] = path + cc[0];
                } else {
                    a[index] = null;
                }
            });
            toolchains = toolchains.filter(x => x !== null);
            exes[langId].push(toolchains);
        }
    });

    function fetchRemote(host, port, props) {
        logger.info("Fetching compilers from remote source " + host + ":" + port);
        return retryPromise(() => {
                return new Promise((resolve, reject) => {
                    let request = http.get({
                        hostname: host,
                        port: port,
                        path: "/api/compilers",
                        headers: {
                            'Accept': 'application/json'
                        }
                    }, res => {
                        let str = '';
                        res.on('data', chunk => {
                            str += chunk;
                        });
                        res.on('end', () => {
                            let compilers = JSON.parse(str).map(compiler => {
                                compiler.exe = null;
                                compiler.remote = "http://" + host + ":" + port;
                                return compiler;
                            });
                            resolve(compilers);
                        });
                    })
                        .on('error', reject)
                        .on('timeout', () => reject("timeout"));
                    request.setTimeout(awsProps('proxyTimeout', 1000));
                });
            },
            host + ":" + port,
            props('proxyRetries', 5),
            props('proxyRetryMs', 500))
            .catch(() => {
                logger.warn("Unable to contact " + host + ":" + port + "; skipping");
                return [];
            });
    }

    function fetchAws() {
        logger.info("Fetching instances from AWS");
        return awsInstances().then(instances => {
            return Promise.all(instances.map(instance => {
                logger.info("Checking instance " + instance.InstanceId);
                let address = instance.PrivateDnsName;
                if (awsProps("externalTestMode", false)) {
                    address = instance.PublicDnsName;
                }
                return fetchRemote(address, port, awsProps);
            }));
        });
    }

    function compilerConfigFor(langId, compilerName, parentProps) {
        const base = "compiler." + compilerName + ".";

        function props(propName, def) {
            let propsForCompiler = parentProps(langId, base + propName, undefined);
            if (propsForCompiler === undefined) {
                propsForCompiler = parentProps(langId, propName, def);
            }
            return propsForCompiler;
        }

        const supportsBinary = !!props("supportsBinary", true);
        const supportsExecute = supportsBinary && !!props("supportsExecute", true);
        const compilerInfo = {
            id: compilerName,
            exe: props("exe", compilerName),
            name: props("name", compilerName),
            alias: props("alias"),
            options: props("options"),
            versionFlag: props("versionFlag"),
            versionRe: props("versionRe"),
            compilerType: props("compilerType", ""),
            demangler: props("demangler", ""),
            objdumper: props("objdumper", ""),
            intelAsm: props("intelAsm", ""),
            needsMulti: !!props("needsMulti", true),
            supportsBinary: supportsBinary,
            supportsExecute: supportsExecute,
            postProcess: props("postProcess", "").split("|"),
            lang: langId
        };
        logger.debug("Found compiler", compilerInfo);
        return Promise.resolve(compilerInfo);
    }

    function recurseGetCompilers(langId, compilerName, parentProps) {
        if (fetchCompilersFromRemote && compilerName.indexOf("@") !== -1) {
            const bits = compilerName.split("@");
            const host = bits[0];
            const port = parseInt(bits[1]);
            return fetchRemote(host, port, ceProps);
        }
        if (compilerName.indexOf("&") === 0) {
            const groupName = compilerName.substr(1);

            const props = function (langId, propName, def) {
                if (propName === "group") {
                    return groupName;
                }
                return compilerPropsL(langId, "group." + groupName + "." + propName, parentProps(langId, propName, def));
            };

            const compilerExes = props(langId, 'compilers', '').split(":").filter(_.identity);
            logger.debug("Processing compilers from group " + groupName);
            return Promise.all(compilerExes.map(compiler => recurseGetCompilers(langId, compiler, props)));
        }
        if (compilerName === "AWS") return fetchAws();
        return compilerConfigFor(langId, compilerName, parentProps);
    }

    function getCompilers() {
        let compilers = [];
        _.each(exes, (exs, langId) => {
            _.each(exs, exe => compilers.push(recurseGetCompilers(langId, exe, compilerPropsL)));
        });
        return compilers;
    }

    function ensureDistinct(compilers) {
        let ids = {};
        _.each(compilers, compiler => {
            if (!ids[compiler.id]) ids[compiler.id] = [];
            ids[compiler.id].push(compiler);
        });
        _.each(ids, (list, id) => {
            if (list.length !== 1) {
                logger.error(`Compiler ID clash for '${id}' - used by ${
                    _.map(list, o => 'lang:' + o.lang + " name:" + o.name).join(', ')
                }`);
            }
        });
        return compilers;
    }

    return Promise.all(getCompilers())
        .then(_.flatten)
        .then(compileHandler.setCompilers)
        .then(compilers => _.filter(compilers, compiler => !!compiler))
        .then(ensureDistinct)
        .then(compilers => compilers.sort(compareOn("name")));
}

<<<<<<< HEAD
function ApiHandler(compileHandler) {
    this.compilers = [];
    this.compileHandler = compileHandler;
    this.setCompilers = function (compilers) {
        this.compilers = compilers;
    };
    this.handler = express.Router();
    this.handler.use((req, res, next) => {
        res.header("Access-Control-Allow-Origin", "*");
        res.header("Access-Control-Allow-Headers", "Origin, X-Requested-With, Content-Type, Accept");
        next();
    });
    this.handler.get('/compilers', _.bind((req, res) => {
        if (req.accepts(['text', 'json']) === 'json') {
            res.set('Content-Type', 'application/json');
            res.end(JSON.stringify(this.compilers));
        } else {
            res.set('Content-Type', 'text/plain');
            var title = 'Compiler Name';
            var maxLength = _.max(_.pluck(_.pluck(this.compilers, 'id').concat([title]), 'length'));
            res.write(utils.padRight(title, maxLength) + ' | Description\n');
            res.end(_.map(this.compilers, compiler => {
                return utils.padRight(compiler.id, maxLength) + ' | ' + compiler.name;
            }).join("\n"));
        }
    }, this));
    this.handler.get('/asm/:opcode', asm_doc_api.asmDocsHandler);
    this.handler.param('compiler', _.bind((req, res, next, compilerName) => {
        req.compiler = compilerName;
        next();
    }, this));
    this.handler.post('/compiler/:compiler/compile', this.compileHandler.handler);
}

function healthcheckHandler(req, res, next) {
    res.end("Everything is awesome");
}

=======
>>>>>>> f5290224
function shortUrlHandler(req, res, next) {
    const resolver = new google.ShortLinkResolver(aws.getConfig('googleApiKey'));
    const bits = req.url.split("/");
    if (bits.length !== 2 || req.method !== "GET") return next();
    const googleUrl = `http://goo.gl/${encodeURIComponent(bits[1])}`;
    resolver.resolve(googleUrl)
        .then(resultObj => {
            var parsed = url.parse(resultObj.longUrl);
            var allowedRe = new RegExp(ceProps('allowedShortUrlHostRe'));
            if (parsed.host.match(allowedRe) === null) {
                logger.warn(`Denied access to short URL ${bits[1]} - linked to ${resultObj.longUrl}`);
                return next();
            }
            res.writeHead(301, {
                Location: resultObj.id,
                'Cache-Control': 'public'
            });
            res.end();
        })
        .catch(e => {
            logger.error(`Failed to expand ${googleUrl} - ${e}`);
            next();
        });
}

Promise.all([findCompilers(), aws.initConfig(awsProps)])
    .then(args => {
        let compilers = args[0];
        var prevCompilers;

        const ravenPrivateEndpoint = aws.getConfig('ravenPrivateEndpoint');
        if (ravenPrivateEndpoint) {
            Raven.config(ravenPrivateEndpoint, {
                release: gitReleaseName,
                environment: env
            }).install();
            logger.info("Configured with raven endpoint", ravenPrivateEndpoint);
        } else {
            Raven.config(false).install();
        }

        const newRelicLicense = aws.getConfig('newRelicLicense');
        if (newRelicLicense) {
            process.env.NEW_RELIC_NO_CONFIG_FILE = true;
            process.env.NEW_RELIC_APP_NAME = 'Compiler Explorer';
            process.env.NEW_RELIC_LICENSE_KEY = newRelicLicense;
            process.env.NEW_RELIC_LABELS = 'Languages:' + _.map(languages, languages => languages.name);
            require('newrelic');
            logger.info('New relic configured with license', newRelicLicense);
        }

        function onCompilerChange(compilers) {
            if (JSON.stringify(prevCompilers) === JSON.stringify(compilers)) {
                return;
            }
            logger.debug("Compilers:", compilers);
            if (compilers.length === 0) {
                logger.error("#### No compilers found: no compilation will be done!");
            }
            prevCompilers = compilers;
            clientOptionsHandler.setCompilers(compilers);
            apiHandler.setCompilers(compilers);
        }

        onCompilerChange(compilers);

        var rescanCompilerSecs = ceProps('rescanCompilerSecs', 0);
        if (rescanCompilerSecs) {
            logger.info(`Rescanning compilers every ${rescanCompilerSecs} secs`);
            setInterval(() => findCompilers().then(onCompilerChange),
                rescanCompilerSecs * 1000);
        }

        var webServer = express(),
            sFavicon = require('serve-favicon'),
            bodyParser = require('body-parser'),
            morgan = require('morgan'),
            compression = require('compression'),
            restreamer = require('./lib/restreamer');

        logger.info("=======================================");
        logger.info("Listening on http://" + (hostname || 'localhost') + ":" + port + "/");
        logger.info("  serving static files from '" + staticDir + "'");
        logger.info("  git release " + gitReleaseName);

        function renderConfig(extra) {
            var options = _.extend(extra, clientOptionsHandler.get());
            options.compilerExplorerOptions = JSON.stringify(options);
            options.root = versionedRootPrefix;
            options.extraBodyClass = extraBodyClass;
            return options;
        }

        var embeddedHandler = function (req, res) {
            staticHeaders(res);
            res.render('embed', renderConfig({embedded: true}));
        };
        const healthCheck = require('./lib/handlers/health-check');
        webServer
            .use(Raven.requestHandler())
            .set('trust proxy', true)
            .set('view engine', 'pug')
            .use('/healthcheck', new healthCheck.HealthCheckHandler().handle) // before morgan so healthchecks aren't logged
            .use(morgan('combined', {stream: logger.stream}))
            .use(compression())
            .get('/', function (req, res) {
                staticHeaders(res);
                res.render('index', renderConfig({embedded: false}));
            })
            .get('/e', embeddedHandler)
            .get('/embed.html', embeddedHandler) // legacy. not a 301 to prevent any redirect loops between old e links and embed.html
            .get('/embed-ro', function (req, res) {
                staticHeaders(res);
                res.render('embed', renderConfig({embedded: true, readOnly: true}));
            })
            .get('/robots.txt', function (req, res) {
                staticHeaders(res);
                res.end('User-agent: *\nSitemap: https://godbolt.org/sitemap.xml');
            })
            .get('/sitemap.xml', function (req, res) {
                staticHeaders(res);
                res.set('Content-Type', 'application/xml');
                res.render('sitemap');
            })
            .use(sFavicon(staticDir + '/favicon.ico'))
            .use('/v', express.static(staticDir + '/v', {maxAge: Infinity, index: false}))
            .use(express.static(staticDir, {maxAge: staticMaxAgeSecs * 1000}));
        if (archivedVersions) {
            // The archived versions directory is used to serve "old" versioned data during updates. It's expected
            // to contain all the SHA-hashed directories from previous versions of Compiler Explorer.
            logger.info("  serving archived versions from", archivedVersions);
            webServer.use('/v', express.static(archivedVersions, {maxAge: Infinity, index: false}));
        }
        webServer
            .use(bodyParser.json({limit: ceProps('bodyParserLimit', '1mb')}))
            .use(bodyParser.text({
                limit: ceProps('bodyParserLimit', '1mb'), type: function () {
                    return true;
                }
            }))
            .use(restreamer())
            .get('/client-options.json', clientOptionsHandler.handler)
            .use('/source', getSource)
            .use('/api', apiHandler.handle)
            .use('/g', shortUrlHandler)
            .post('/compile', compileHandler.handler);
        logger.info("=======================================");

        webServer.use(Raven.errorHandler());

        webServer.on('error', function (err) {
            logger.error('Caught error:', err, "(in web error handler; continuing)");
        });

        webServer.listen(port, hostname);
    })
    .catch(function (err) {
        logger.error("Promise error:", err, "(shutting down)");
        process.exit(1);
    });<|MERGE_RESOLUTION|>--- conflicted
+++ resolved
@@ -190,14 +190,9 @@
 });
 
 var clientOptionsHandler = new ClientOptionsHandler(fileSources);
-<<<<<<< HEAD
-var compileHandler = new CompileHandler(ceProps, compilerPropsL);
-var apiHandler = new ApiHandler(compileHandler);
-=======
-var compileHandler = new CompileHandler(gccProps, compilerProps);
+var compileHandler = new CompileHandler(ceProps, compilerProps);
 const ApiHandler = require('./lib/handlers/api').ApiHandler;
 const apiHandler = new ApiHandler(compileHandler);
->>>>>>> f5290224
 
 // auxiliary function used in clientOptionsHandler
 function compareOn(key) {
@@ -505,47 +500,6 @@
         .then(compilers => compilers.sort(compareOn("name")));
 }
 
-<<<<<<< HEAD
-function ApiHandler(compileHandler) {
-    this.compilers = [];
-    this.compileHandler = compileHandler;
-    this.setCompilers = function (compilers) {
-        this.compilers = compilers;
-    };
-    this.handler = express.Router();
-    this.handler.use((req, res, next) => {
-        res.header("Access-Control-Allow-Origin", "*");
-        res.header("Access-Control-Allow-Headers", "Origin, X-Requested-With, Content-Type, Accept");
-        next();
-    });
-    this.handler.get('/compilers', _.bind((req, res) => {
-        if (req.accepts(['text', 'json']) === 'json') {
-            res.set('Content-Type', 'application/json');
-            res.end(JSON.stringify(this.compilers));
-        } else {
-            res.set('Content-Type', 'text/plain');
-            var title = 'Compiler Name';
-            var maxLength = _.max(_.pluck(_.pluck(this.compilers, 'id').concat([title]), 'length'));
-            res.write(utils.padRight(title, maxLength) + ' | Description\n');
-            res.end(_.map(this.compilers, compiler => {
-                return utils.padRight(compiler.id, maxLength) + ' | ' + compiler.name;
-            }).join("\n"));
-        }
-    }, this));
-    this.handler.get('/asm/:opcode', asm_doc_api.asmDocsHandler);
-    this.handler.param('compiler', _.bind((req, res, next, compilerName) => {
-        req.compiler = compilerName;
-        next();
-    }, this));
-    this.handler.post('/compiler/:compiler/compile', this.compileHandler.handler);
-}
-
-function healthcheckHandler(req, res, next) {
-    res.end("Everything is awesome");
-}
-
-=======
->>>>>>> f5290224
 function shortUrlHandler(req, res, next) {
     const resolver = new google.ShortLinkResolver(aws.getConfig('googleApiKey'));
     const bits = req.url.split("/");
