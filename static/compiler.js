--- conflicted
+++ resolved
@@ -129,150 +129,6 @@
             };
         }
 
-<<<<<<< HEAD
-// Function called on the editor's window, or on a slot's window
-function clearBackground(cm) {
-    for (var i = 0; i < cm.lineCount(); ++i) {
-        cm.removeLineClass(i, "background", null);
-    }
-}
-
-const NumRainbowColours = 12;
-
-// This function is called in function initialise in static/gcc.js
-function Compiler(domRoot, origFilters, windowLocalPrefix,
-                  onEditorChangeCallback, lang, compilers, defaultCompiler) {
-    console.log("[TRACE] Entering function Compiler()");
-    // Global array that will contain the slots.
-    var slots = [];
-    var Slot = function (id) {
-        // this id will be used in the DOM, ex : class="slot"+id
-        // the getAvailableId could be placed here but that could
-        // lead to confusion if the Slot is not pushed in slots
-        this.id = id;
-        this.asmCodeMirror = null;
-        this.currentAssembly = null;
-        // lastRequest contains the previous request in the slot
-        // it can be used to prevent useless re-compilation
-        // if no parameters were really changed (e.g. spaces moved)
-        this.lastRequest = null;
-        this.pendingDiffs = [];
-        this.node = null; // Will be initialized in slotDomCtor
-        this.description = function () {
-            var options = this.node.find('.compiler-options').val();
-            var compiler = currentCompiler(this);
-            return compiler.name + " " + options;
-        };
-        this.shortDescription = function () {
-            var description = this.description();
-            if (description.length >= 19) {
-                return description.substring(0, 13) + "[...]"
-            } else {
-                return description;
-            }
-        }
-    };
-
-    var diffs = [];
-    var Diff = function (id) {
-        this.id = id;
-        this.beforeSlot = null;
-        this.afterSlot = null;
-        this.currentDiff = null;
-        this.asmCodeMirror = null;
-        this.zones = null;
-
-        // used only if the editor's code is modified,
-        // to prevent two diff generation by waiting for the second one.
-        this.remainingTriggers = 2;
-        this.node = null; // Will be initialized in diffDomCtor
-    };
-
-    function contains(array, object) {
-        for (var i = 0; i < array.length; i++) {
-            if (array[i] === object) {
-                return true;
-            }
-        }
-        return false;
-    }
-
-    // adds diff to the set (array) slot.pendingDiffs
-    function addToPendings(slot, diff) {
-        if (!contains(slot.pendingDiffs, diff)) {
-            slot.pendingDiffs.push(diff);
-        }
-    }
-
-    // returns the smallest Natural that is not used as an id
-    // (suppose that ids are Naturals, but any other way of getting 
-    // an unique id usable in HTML's classes should work)
-    function getAvailableId(array) {
-        if (array.length == 0) return 0;
-        var usedIds = [];
-        var i;
-        for (i = 0; i < array.length; i++) {
-            usedIds.push(array[i].id)
-        }
-        usedIds.sort();
-        var prev = -1;
-        for (i = 0; i < usedIds.length; i++) {
-            if (usedIds[i] - prev > 1) return prev + 1;
-            prev = usedIds[i];
-        }
-        return usedIds.length;
-    }
-
-
-    // setSetting('leaderSlot', null); // TODO : remove ?
-    var leaderSlot = null; // is set up correctly at the end of this function.
-    function isLeader(slot) {
-        return (slot == leaderSlot);
-    }
-
-    var compilersById = {};
-    var compilersByAlias = {};
-
-    var pendingTimeoutInEditor = null;
-
-    var cppEditor = null;
-
-    // default filters
-    var filters_ = $.extend({}, origFilters);
-    var ignoreChanges = true; // Horrible hack to avoid onEditorChange doing anything on first starting, ie before we've set anything up.
-
-    function setCompilerById(compilerId, slot) {
-        var compilerNode = slot.node.find('.compiler');
-        compilerNode.text(compilersById[compilerId].name);
-        compilerNode.attr('data', compilerId);
-    }
-
-    function currentCompilerId(slot) {
-        return slot.node.find('.compiler').attr('data');
-    }
-
-    function currentCompiler(slot) {
-        return compilersById[currentCompilerId(slot)];
-    }
-
-    // set the autocompile button on static/index.html
-    var autocompile = $('.autocompile');
-    autocompile.click(function (e) {
-        autocompile.toggleClass('active');
-        onEditorChange();
-        setSetting('autocompile', autocompile.hasClass('active'));
-    });
-    autocompile.toggleClass('active', getSetting("autocompile") !== "false");
-
-    // handle filter options that are specific to a compiler
-    function patchUpFilters(filters) {
-        filters = $.extend({}, filters);
-        // TODO : correct the fact that filters should be slot specific !!
-        var compiler = currentCompiler(slots[0]);
-        var compilerSupportsBinary = compiler ? compiler.supportsBinary : true;
-        if (filters.binary && !(OPTIONS.supportsBinary && compilerSupportsBinary)) {
-            filters.binary = false;
-=======
         this.container.layoutManager.createDragSource(
             this.domRoot.find('.btn.add-compiler'), cloneComponent);
         this.domRoot.find('.btn.add-compiler').click(_.bind(function () {
@@ -303,7 +159,6 @@
         var filters = this.filters.get();
         if (filters.binary && !this.compiler.supportsBinary) {
             delete filters.binary;
->>>>>>> 26198b63
         }
         return filters;
     };
@@ -317,39 +172,10 @@
             filters: this.getEffectiveFilters()
         };
 
-<<<<<<< HEAD
-    // Set up the editor's window
-    // [0] is mandatory here because domRoot.find() returns an array of all
-    // matching elements. It is not a problem for jquery which applies it's
-    // functions to all elements, whereas CodeMirror works on a single DOM node.
-    cppEditor = CodeMirror.fromTextArea(domRoot.find(".editor textarea")[0], {
-        lineNumbers: true,
-        matchBrackets: true,
-        useCPP: true,
-        mode: cmMode
-    });
-
-    // With reference to "fix typing '#' in emacs mode"
-    // https://github.com/mattgodbolt/gcc-explorer/pull/131
-    cppEditor.setOption("extraKeys", {
-        "Alt-F": false
-    });
-    cppEditor.on("change", function () {
-        if ($('.autocompile').hasClass('active')) {
-            onEditorChange();
-        }
-    });
-
-    // Load/Save/Remove setting from the browser
-    function getSetting(name) {
-        return window.localStorage[windowLocalPrefix + "." + name];
-    }
-=======
         if (!this.compiler) {
             this.onCompileResponse(request, errorResult("Please select a compiler"));
             return;
         }
->>>>>>> 26198b63
 
         var cacheableRequest = JSON.stringify(request);
         if (cacheableRequest === this.lastRequestRespondedTo) return;
@@ -378,83 +204,6 @@
         });
     };
 
-<<<<<<< HEAD
-    function removeSetting(name) {
-        // source: http://stackoverflow.com/questions/9943220/how-to-delete-a-localstorage-item-when-the-browser-window-tab-is-closed
-        window.localStorage.removeItem(windowLocalPrefix + "." + name);
-    }
-
-    var codeText = getSetting('code');
-    if (!codeText) codeText = $(".template.lang." + lang.replace(/[^a-zA-Z]/g, '').toLowerCase()).text();
-    if (codeText) cppEditor.setValue(codeText);
-
-    ignoreChanges = false;
-
-    // auxiliary function to onCompileResponse(),
-    // used to display the compiler error messages in the editor's window
-    function makeErrNode(text) {
-        var clazz = "error";
-        if (text.match(/^warning/)) clazz = "warning";
-        if (text.match(/^note/)) clazz = "note";
-        var node = $('<div class="' + clazz + ' inline-msg"><span class="icon">!!</span><span class="msg"></span></div>');
-        node.find(".msg").text(text);
-        return node[0];
-    }
-
-    // keep track of error widgets to delete them if need be
-    var errorWidgets = [];
-
-    // Compilation's callback
-    function onCompileResponse(slot, request, data) {
-        var leaderSlot = getSetting('leaderSlot');
-
-        console.log("[CALLBACK] onCompileResponse() with slot = " + slot.id + ", leaderSlot = ", +leaderSlot);
-        var stdout = data.stdout || "";
-        var stderr = data.stderr || "";
-        if (data.code === 0) {
-            stdout += "Compiled ok in slot " + slot.id + "\n";
-        } else {
-            stderr += "Compilation failed in slot " + slot.id + "\n";
-        }
-        if (_gaq) {
-            // TODO : to modify to handle the slots ?
-            _gaq.push(['_trackEvent', 'Compile', request.compiler, request.options, data.code]);
-            _gaq.push(['_trackTiming', 'Compile', 'Timing', new Date() - request.timestamp]);
-        }
-        var outputRoot = slot.node.find('.result .output');
-        outputRoot.find(':visible').remove();
-        // only show in Editor messages comming from the leaderSlot
-        var i;
-        if (slot.id == leaderSlot) {
-            for (i = 0; i < errorWidgets.length; ++i)
-                cppEditor.removeLineWidget(errorWidgets[i]);
-            errorWidgets.length = 0;
-        }
-        var numLines = 0;
-        parseLines(stderr + stdout, function (lineNum, msg) {
-            if (numLines > 50) return;
-            if (numLines === 50) {
-                lineNum = null;
-                msg = "Too many output lines...truncated";
-            }
-            numLines++;
-            var elem = outputRoot.find('.template').clone().appendTo(outputRoot).removeClass('template');
-            if (lineNum) {
-                // only show messages coming from the leaderSlot in the Editor
-                if (slot.id == leaderSlot) {
-                    errorWidgets.push(cppEditor.addLineWidget(lineNum - 1, makeErrNode(msg), {
-                        coverGutter: false, noHScroll: true
-                    }));
-                }
-                elem.html($('<a href="#">').text(lineNum + " : " + msg)).click(function (e) {
-                    cppEditor.setSelection({line: lineNum - 1, ch: 0}, {line: lineNum, ch: 0});
-
-                    // do not bring user to the top of index.html
-                    // http://stackoverflow.com/questions/3252730
-                    e.preventDefault();
-                    return false;
-                });
-=======
     Compiler.prototype.setAssembly = function (assembly) {
         this.assembly = assembly;
         this.outputEditor.setValue(_.pluck(assembly, 'text').join("\n"));
@@ -526,266 +275,10 @@
             if (request.filters.binary) {
                 this.outputEditor.setOption('lineNumbers', false);
                 this.outputEditor.setOption('gutters', ['address', 'opcodes']);
->>>>>>> 26198b63
             } else {
                 this.outputEditor.setOption('lineNumbers', true);
                 this.outputEditor.setOption('gutters', ['CodeMirror-linenumbers']);
             }
-<<<<<<< HEAD
-        });
-        slot.currentAssembly = data.asm || fakeAsm("[no output]");
-        updateAsm(slot);
-        for (i = 0; i < slot.pendingDiffs.length; i++) {
-            onDiffChange(slot.pendingDiffs[i], request.fromEditor);
-        }
-    }
-
-    function numberUsedLines() {
-        var result = {source: {}, pending: false, asm: {}};
-        _.each(slots, function (slot) {
-            if (slot.currentAssembly) {
-                slot.currentAssembly.forEach(function (x) {
-                    if (x.source) result.source[x.source - 1] = true;
-                });
-            }
-        });
-        var ordinal = 0;
-        _.each(result.source, function (v, k) {
-            result.source[k] = ordinal++;
-        });
-        _.each(slots, function (slot) {
-            var asmLines = {};
-            if (slot.currentAssembly) {
-                slot.currentAssembly.forEach(function (x, index) {
-                    if (x.source) asmLines[index] = result.source[x.source - 1];
-                    if (x.fake) result.pending = true;
-                });
-            }
-            result.asm[slot.id] = asmLines;
-        });
-        return result;
-    }
-
-    var colourise = function colourise() {
-        var numberedLines = numberUsedLines();
-        cppEditor.operation(function () {
-            clearBackground(cppEditor);
-            if (numberedLines.pending) return; // don't colourise until all results are in
-            _.each(numberedLines.source, function (ordinal, line) {
-                cppEditor.addLineClass(parseInt(line),
-                    "background", "rainbow-" + (ordinal % NumRainbowColours));
-            });
-        });
-        // colourise the assembly in slots
-        _.each(slots, function (slot) {
-            slot.asmCodeMirror.operation(function () {
-                clearBackground(slot.asmCodeMirror);
-                if (numberedLines.pending) return; // don't colourise until all results are in
-                _.each(numberedLines.asm[slot.id], function (ordinal, line) {
-                    slot.asmCodeMirror.addLineClass(parseInt(line),
-                        "background", "rainbow-" + (ordinal % NumRainbowColours));
-                });
-            });
-        });
-    };
-
-    function updateAsm(slot, forceUpdate) {
-        console.log("[CALLBACK] updateAsm() with slot = " + slot.id + ", forceUpdate = " + forceUpdate);
-        if (!slot.currentAssembly) return;
-        var hashedUpdate = JSON.stringify(slot.currentAssembly);
-        if (!forceUpdate && JSON.stringify(slot.lastUpdatedAsm) == hashedUpdate) {
-            return;
-        }
-        slot.lastUpdatedAsm = hashedUpdate;
-
-        var asmText = $.map(slot.currentAssembly, function (x) {
-            return x.text;
-        }).join("\n");
-
-        var filters = currentFilters();
-        slot.asmCodeMirror.operation(function () {
-            slot.asmCodeMirror.setValue(asmText);
-            clearBackground(slot.asmCodeMirror);
-            var addrToAddrDiv = {};
-            $.each(slot.currentAssembly, function (line, obj) {
-                var address = obj.address ? obj.address.toString(16) : "";
-                var div = $("<div class='address cm-number'>" + address + "</div>");
-                addrToAddrDiv[address] = {div: div, line: line};
-                slot.asmCodeMirror.setGutterMarker(line, 'address', div[0]);
-            });
-            $.each(slot.currentAssembly, function (line, obj) {
-                var opcodes = $("<div class='opcodes'></div>");
-                if (obj.opcodes) {
-                    var title = [];
-                    $.each(obj.opcodes, function (_, op) {
-                        var opcodeNum = "00" + op.toString(16);
-                        opcodeNum = opcodeNum.substr(opcodeNum.length - 2);
-                        title.push(opcodeNum);
-                        var opcode = $("<span class='opcode'>" + opcodeNum + "</span>");
-                        opcodes.append(opcode);
-                    });
-                    opcodes.attr('title', title.join(" "));
-                }
-                slot.asmCodeMirror.setGutterMarker(line, 'opcodes', opcodes[0]);
-                if (obj.links) {
-                    $.each(obj.links, function (_, link) {
-                        var from = {line: line, ch: link.offset};
-                        var to = {line: line, ch: link.offset + link.length};
-                        var address = link.to.toString(16);
-                        var thing = $("<a href='#' class='cm-number'>" + address + "</a>");
-                        slot.asmCodeMirror.markText(
-                            from, to, {replacedWith: thing[0], handleMouseEvents: false});
-                        var dest = addrToAddrDiv[address];
-                        if (dest) {
-                            thing.on('hover', function (e) {
-                                var entered = e.type == "mouseenter";
-                                dest.div.toggleClass("highlighted", entered);
-                                thing.toggleClass("highlighted", entered);
-                            });
-                            thing.on('click', function (e) {
-                                slot.asmCodeMirror.scrollIntoView({line: dest.line, ch: 0}, 30);
-                                dest.div.toggleClass("highlighted", false);
-                                thing.toggleClass("highlighted", false);
-
-                                // do not bring user to the top of index.html
-                                e.preventDefault();
-                            });
-                        }
-                    });
-                }
-            });
-            if (filters.binary) {
-                slot.asmCodeMirror.setOption('lineNumbers', false);
-                slot.asmCodeMirror.setOption('gutters', ['address', 'opcodes']);
-            } else {
-                slot.asmCodeMirror.setOption('lineNumbers', true);
-                slot.asmCodeMirror.setOption('gutters', ['CodeMirror-linenumbers']);
-            }
-        });
-
-        // colourise the editor
-        if (filters.colouriseAsm) {
-            colourise();
-        }
-    }
-
-    function fakeAsm(text) {
-        return [{text: text, source: null, fake: true}];
-    }
-
-    // slot's parameters callback
-    // TODO : refactor with onEditorChange : those functions could call an updateSlot(slot)
-    function onParamChange(slot, force) {
-        console.log("[CALLBACK] onParamChange() on slot " + slot.id);
-
-        // update the UI of the diff that depends of this slot
-        for (var i = 0; i < slot.pendingDiffs.length; i++) {
-            updateDiffUI(slot.pendingDiffs[i]);
-        }
-
-        if (ignoreChanges) return;  // Ugly hack during startup.
-        if (slot.pendingTimeoutInSlot) {
-            console.log("[TIME] Clearing time out in slot " + slot.id);
-            clearTimeout(slot.pendingTimeoutInSlot);
-        }
-
-        console.log("[TIME] Setting time out in slot " + slot.id);
-        slot.pendingTimeoutInSlot = setTimeout(function () {
-            console.log("[TIME] Timed out : compiling in slot " + slot.id + " triggered by modification of params...");
-            (function (slot) {
-                var data = {
-                    fromEditor: false,
-                    source: cppEditor.getValue(),
-                    compiler: currentCompilerId(slot),
-                    options: slot.node.find('.compiler-options').val(),
-                    filters: currentFilters()
-                };
-                setSetting('compiler' + slot.id, data.compiler);
-                setSetting('compilerOptions' + slot.id, data.options);
-                var stringifiedReq = JSON.stringify(data);
-                if (!force && stringifiedReq == slot.lastRequest) return;
-                slot.lastRequest = stringifiedReq;
-                data.timestamp = new Date();
-                $.ajax({
-                    type: 'POST',
-                    url: '/compile',
-                    dataType: 'json',
-                    contentType: 'application/json',
-                    data: JSON.stringify(data),
-                    success: function (result) {
-                        onCompileResponse(slot, data, result);
-                    },
-                    error: function (xhr, e_status, error) {
-                        console.log("AJAX request failed, reason : " + error);
-                    },
-                    cache: false
-                });
-                setSetting('code', cppEditor.getValue());
-                slot.currentAssembly = fakeAsm("[Processing...]");
-                updateAsm(slot);
-            })(slot);
-        }, 750); // Time in ms after which action is taken (if inactivity)
-
-        // (maybe redundant) execute the callback passed to Compiler()
-        onEditorChangeCallback();
-    }
-
-    function onEditorChange(force) {
-        console.log("[CALLBACK] onEditorChange()");
-        if (ignoreChanges) return;  // Ugly hack during startup.
-        if (pendingTimeoutInEditor) {
-            console.log("[TIME] Clearing time out in editor");
-            clearTimeout(pendingTimeoutInEditor);
-        }
-
-        console.log("[TIME] Setting time out in editor");
-        pendingTimeoutInEditor = setTimeout(function () {
-            console.log("[TIME] Timed out in editor : compiling in all " + slots.length + " slots...");
-            for (var i = 0; i < slots.length; i++) {
-                (function (slot) {
-                    var data = {
-                        fromEditor: true,
-                        source: cppEditor.getValue(),
-                        compiler: currentCompilerId(slot),
-                        options: slot.node.find('.compiler-options').val(),
-                        filters: currentFilters()
-                    };
-                    setSetting('compiler' + slot.id, data.compiler);
-                    setSetting('compilerOptions' + slot.id, data.options);
-                    var stringifiedReq = JSON.stringify(data);
-                    if (!force && stringifiedReq == slot.lastRequest) return;
-                    slot.lastRequest = stringifiedReq;
-                    data.timestamp = new Date();
-                    $.ajax({
-                        type: 'POST',
-                        url: '/compile',
-                        dataType: 'json',
-                        contentType: 'application/json',
-                        data: JSON.stringify(data),
-                        success: function (result) {
-                            onCompileResponse(slot, data, result);
-                        },
-                        error: function (xhr, e_status, error) {
-                            console.log("AJAX request failed, reason : " + error);
-                        },
-                        cache: false
-                    });
-                    slot.currentAssembly = fakeAsm("[Processing...]");
-                    updateAsm(slot);
-                })(slots[i]);
-            }
-        }, 750); // Time in ms after which action is taken (if inactivity)
-        setSetting('code', cppEditor.getValue());
-        for (var i = 0; i < slots.length; i++) {
-            (function (slot) {
-                updateAsm(slot);
-            })(slots[i]);
-        }
-
-        // execute the callback passed to Compiler()
-        onEditorChangeCallback();
-    }
-=======
         }, this));
         var status = this.domRoot.find(".status");
         var allText = result.stdout + result.stderr;
@@ -832,7 +325,6 @@
         this.updateButtons();
         this.updateCompilerName();
     };
->>>>>>> 26198b63
 
     Compiler.prototype.onEditorClose = function (editor) {
         if (editor === this.sourceEditorId) {
@@ -846,883 +338,21 @@
         this.updateButtons();
     };
 
-<<<<<<< HEAD
-    function serialiseState(compress) {
-        console.log("[WINDOW] Serialising state...");
-        // Beware: we do not serialise the whole objects Slots / Diffs !
-        // (they are to big to be passed by a URL)
-
-        // Memorize informations on slots
-        var slotIds = []; // necessary only to link with iiffs
-        var leaderSlotId = leaderSlot.id;
-        var compilersInSlots = [];
-        var optionsInSlots = [];
-        slots.forEach(function (slot) {
-            slotIds.push(slot.id);
-            compilersInSlots.push(currentCompilerId(slot));
-            optionsInSlots.push(slot.node.find('.compiler-options').val());
-        });
-
-        // Memorize informations on diffs
-        var diffIds = [];
-        var slotsInDiffs = [];
-        diffs.forEach(function (diff) {
-            diffIds.push(diff.id);
-            slotsInDiffs.push({
-                before: diff.beforeSlot.id,
-                after: diff.afterSlot.id
-            });
-        });
-
-        var state = {
-            slotCount: slots.length,
-            slotIds: slotIds,
-            leaderSlotId: leaderSlotId,
-            compilersInSlots: compilersInSlots,
-            optionsInSlots: optionsInSlots,
-
-            diffCount: diffs.length,
-            diffIds: diffIds,
-            slotsInDiffs: slotsInDiffs
-=======
     Compiler.prototype.currentState = function () {
         var state = {
             compiler: this.compiler ? this.compiler.id : "",
             options: this.options,
             source: this.editor,
             filters: this.filters.get()  // NB must *not* be effective filters
->>>>>>> 26198b63
         };
         this.fontScale.addState(state);
         return state;
-<<<<<<< HEAD
-    }
-
-    function deserialiseState(state, compilers, defaultCompiler) {
-        console.log("[WINDOW] Deserialising state ...");
-        if (state.hasOwnProperty('sourcez')) {
-            cppEditor.setValue(LZString.decompressFromBase64(state.sourcez));
-        } else {
-            cppEditor.setValue(state.source);
-        }
-
-        if (slots.length != 0) {
-            console.log("[WINDOW] Deserialisation : deleting existing slots ...");
-            while (slots.length != 0) {
-                deleteAndUnplaceSlot(slots[slots.length - 1]);
-            }
-        }
-
-        if (diffs.length != 0) {
-            console.log("[WINDOW] Deserialisation : deleting existing diffs ...");
-            while (diffs.length != 0) {
-                deleteAndUnplaceDiff(diffs[diffs.length - 1]);
-            }
-        }
-
-        // Deserialise slots
-        console.log("[WINDOW] Deserialisation : deserializing slots...");
-        var i;
-        for (i = 0; i < state.slotCount; i++) {
-            var newSlot = createAndPlaceSlot(compilers,
-                defaultCompiler,
-                state.slotIds[i]);
-            setCompilerById(state.compilersInSlots[i], newSlot);
-            newSlot.node.find('.compiler-options').val(state.optionsInSlots[i]);
-            // Somewhat hackily persist compiler into local storage else when the ajax response comes in
-            // with the list of compilers it can splat over the deserialized version.
-            // The whole serialize/hash/localStorage code is a mess! TODO(mg): fix
-
-            setSetting('compiler' + newSlot.id, state.compilersInSlots[i]);
-        }
-
-        // Deserialise leaderSlot
-        setLeaderSlotIcon(getSlotById(state.leaderSlotId));
-        leaderSlot = getSlotById(state.leaderSlotId);
-        setSetting('leaderSlot', leaderSlot.id);
-
-        // Deserialise diffs
-        console.log("[WINDOW] Deserialisation : deserializing diffs...");
-        for (i = 0; i < state.diffCount; i++) {
-            var newDiff = createAndPlaceDiff(state.diffIds[i]);
-            setSlotInDiff(newDiff,
-                "before",
-                getSlotById(state.slotsInDiffs[i]["before"]));
-            setSlotInDiff(newDiff,
-                "after",
-                getSlotById(state.slotsInDiffs[i]["after"]));
-            onDiffChange(newDiff, false);
-        }
-
-        resizeEditors();
-        return true;
-    }
-
-    // TODO : split in two functions : one is slot dependant, the other set parameters common to all slots
-    function updateCompilerAndButtons(slot) {
-        var compiler = currentCompiler(slot);  // TODO handle compiler being null (if e.g. a compiler is removed from the site)
-        slot.node.find('.compilerVersion').text(compiler.name + " (" + compiler.version + ")");
-        var filters = currentFilters();
-        var supportsIntel = compiler.intelAsm || filters.binary;
-        domRoot.find('#commonParams .filter button.btn[value="intel"]').toggleClass("disabled", !supportsIntel);
-        domRoot.find('#commonParams .filter button.btn[value="binary"]').toggleClass("disabled", !compiler.supportsBinary).toggle(OPTIONS.supportsBinary);
-        domRoot.find('#commonParams .filter .nonbinary').toggleClass("disabled", !!filters.binary);
-    }
-
-    function onCompilerChange(slot) {
-        console.log("[DEBUG] onCompilerChange called with slot.id = " + slot.id);
-        onParamChange(slot);
-        updateCompilerAndButtons(slot);
-        setAllDiffSlotsMenus();
-    }
-
-    function onDiffChange(diff, fromEditor) {
-        console.log("[DEBUG] inside onDiffChange with diff id = " + diff.id +
-            ", seen fromEditor = " + fromEditor);
-        if (fromEditor == false) {
-            diff.remainingTriggers = 2;
-        } else {
-            diff.remainingTriggers = diff.remainingTriggers - 1;
-            if (diff.remainingTriggers == 0) {
-                diff.remainingTriggers = 2;
-            } else {
-                return null;
-            }
-        }
-
-        // If one slot is not mentioned, stop before making the ajax request
-        if (diff.beforeSlot == null || diff.afterSlot == null) {
-            return null;
-        }
-        var data = {
-            // it should also be possible to use .currentAsembly
-            before: diff.beforeSlot.asmCodeMirror.getValue(),
-            after: diff.afterSlot.asmCodeMirror.getValue()
-        };
-
-        $.ajax({
-            type: 'POST',
-            url: '/diff',
-            dataType: 'json',
-            contentType: 'application/json',
-            data: JSON.stringify(data),
-            success: function (result) {
-                //console.log("Success : "+JSON.stringify(result));
-                onDiffResponse(diff, data, result);
-            },
-            error: function (xhr, e_status, error) {
-                console.log("AJAX request for diff failed, reason : " + error);
-            },
-            cache: false
-        });
-    }
-
-    function onDiffResponse(diff, data, result) {
-        console.log("[CALLBACK] onDiffResponse() with diff = " + diff.id);
-        // console.log("[DEBUG] result: "+result);
-        diff.currentDiff = result.computedDiff;
-        diff.zones = result.zones;
-        updateDiff(diff);
-    }
-
-    function updateDiff(diff) {
-        console.log("[CALLBACK] updateDiff() with diff = " + diff.id);
-        // console.log("[DEBUG] currentDiff: " + JSON.stringify(diff.currentDiff));
-        if (!diff.currentDiff) {
-            return;
-        }
-
-        diff.asmCodeMirror.operation(function () {
-            diff.asmCodeMirror.setValue(diff.currentDiff);
-            clearBackground(diff.asmCodeMirror);
-        });
-        if (!diff.zones) return;
-        var doc = diff.asmCodeMirror.getDoc();
-        var computeLineChCoord = buildComputeLineChCoord(diff.currentDiff);
-        // Same colors as in phabricator's diffs
-        var cssStyles = ["background-color: rgba(151,234,151,.6);",
-            "background-color: rgba(251,175,175,.7);"];
-        var colorMarkedZones = [];
-        for (var i = 0; i < diff.zones.length; i++) {
-            for (var j = 0; j < diff.zones[i].length; j++) {
-                colorMarkedZones.push(
-                    doc.markText(computeLineChCoord(diff.zones[i][j].begin),
-                        computeLineChCoord(diff.zones[i][j].end + 1),
-                        {css: cssStyles[i]}));
-            }
-        }
-    }
-
-    // This function is required to place multiline marks in a CodeMirror
-    // windows: markText accepts only coordinates in the form (line, column)
-    // with line and column starting at 1.
-    function buildComputeLineChCoord(text) {
-        // assume text is 1 line containing '\n' to break lines
-        // below calculations are placed outside the function to speed up
-        var splitedStr = text.split("\n");
-        var i;
-        for (i = 0; i < splitedStr.length; i++) {
-            splitedStr[i] = splitedStr[i] + "\n";
-        }
-        var lastPosInLine = [];
-        var currentSum = splitedStr[0].length - 1;
-        // console.log("Last pos in line "+0+": "+currentSum);
-        lastPosInLine.push(currentSum);
-        for (i = 1; i < splitedStr.length; i++) {
-            currentSum = currentSum + splitedStr[i].length;
-            lastPosInLine.push(currentSum);
-            // console.log("Last pos in line "+i+": "+currentSum);
-        }
-        return function (pos) {
-            var line = 0;
-            while (lastPosInLine[line] < pos) {
-                line = line + 1;
-            }
-            var ch = (line === 0) ? pos : pos - lastPosInLine[line - 1] - 1;
-            return {line: line, ch: ch};
-        }
-    }
-=======
-    };
->>>>>>> 26198b63
+    };
 
     Compiler.prototype.saveState = function () {
         this.container.setState(this.currentState());
     };
 
-<<<<<<< HEAD
-    // added has auxiliary to setCompilers, in order not to break interface
-    // TODO : consider refactoring as some tasks are repeated
-    function setCompilersInSlot(compilers, defaultCompiler, slot) {
-        console.log("[INIT] inside setCompilersInSlot()");
-        slot.node.find('.compilers li').remove();
-        compilersById = {};
-        compilersByAlias = {};
-        // fills the compiler list
-        $.each(compilers, function (index, arg) {
-            compilersById[arg.id] = arg;
-            if (arg.alias) compilersByAlias[arg.alias] = arg;
-            var elem = $('<li><a href="#">' + arg.name + '</a></li>');
-            slot.node.find('.compilers').append(elem);
-            (function () {
-                elem.click(function (e) {
-                    setCompilerById(arg.id, slot);
-                    onCompilerChange(slot);
-
-                    // do not bring user to the top of index.html
-                    e.preventDefault();
-                });
-            })(elem.find("a"), arg.id);
-        });
-        var compiler = getSetting('compiler' + slot.id);
-        if (!compiler) {
-            compiler = defaultCompiler;
-            compiler = mapCompiler(compiler);
-            if (!compiler)
-                console.log("Could not map the default compiler id. " +
-                    "Please double check your configuration file.");
-        } else {
-            compiler = mapCompiler(compiler);
-            if (!compiler)
-                console.log("Could not map the compiler found in settings. " +
-                    "Please clear your browser cache.");
-        }
-        if (compiler) {
-            setCompilerById(compiler, slot);
-        }
-        onCompilerChange(slot);
-    }
-
-    function setCompilers(compilers, defaultCompiler) {
-        console.log("[INIT] setCompilers() was called with compilers = " +
-            JSON.stringify(compilers) + ", defaultCompiler = " + defaultCompiler);
-        for (var i = 0; i < slots.length; i++) {
-            (function (slot) {
-                setCompilersInSlot(compilers, defaultCompiler, slot);
-            })(slots[i]);
-        }
-    }
-
-    function currentFilters() {
-        return patchUpFilters(filters_);
-    }
-
-    function setFilters(f) {
-        filters_ = $.extend({}, f);
-        slots.forEach(function (slot) {
-            onParamChange(slot);
-            updateCompilerAndButtons(slot);
-        });
-    }
-
-    // External wrapper used by gcc.js only
-    function refreshSlot(slot) {
-        onCompilerChange(slot);
-    }
-
-    // Auxiliary function to slotUseDom
-    function generateChangeCallback(slot) {
-        return function callback() {
-            onParamChange(slot);
-        }
-    }
-
-    // must be called *before* doing slot = leaderSlot;
-    function setLeaderSlotIcon(slot) {
-        console.log("[UI] Toggling icon(s)...");
-
-        // source for javascript unicode escape codes:
-        // http://www.fileformat.info/info/unicode/char/search.htm
-        // to convert a character to JS/HTML/CSS/URIs... escape code:
-        // https://r12a.github.io/apps/conversion/
-
-        // accessKey property : www.w3schools.com/jsref/prop_html_accesskey.asp
-
-        var selectedIcon = "\u2605"; // Unicode character: full star
-        var unselectedIcon = "\u2606"; // Unicode character: empty star
-        // you must keep those characters in sync with the template 
-        // slotTemplate in index.html
-
-        // if there was a leaderSlot,
-        if (leaderSlot != null) {
-            // toggle icon in previous leaderSlot:
-            var prevIcon = leaderSlot.node.find('.leaderSlotIcon');
-            prevIcon.text(unselectedIcon);
-            prevIcon.addClass("unselectedCharacterIcon");
-            prevIcon.removeClass("selectedCharacterIcon");
-
-            // removes access key in previous leaderSlot
-            leaderSlot.node.find('.compiler-selection').prop("accessKey", "");
-            leaderSlot.node.find('.compiler-options').prop("accessKey", "");
-        }
-
-        // toggles the new icon
-        var newIcon = slot.node.find('.leaderSlotIcon');
-        newIcon.text(selectedIcon);
-        newIcon.addClass("selectedCharacterIcon");
-        newIcon.removeClass("unselectedCharacterIcon");
-
-        // enables accesskeys in the leaderSlot
-        slot.node.find('.compiler-selection').prop("accessKey", "c");
-        slot.node.find('.compiler-options').prop("accessKey", "o");
-    }
-
-    // Function to call each time a slot is added to the page.
-    // This function requires that the slot's DOM object already exists.
-    function slotUseDom(slot) {
-        slot.asmCodeMirror = CodeMirror.fromTextArea(
-            slot.node.find(".asm textarea")[0], {
-                lineNumbers: true,
-                mode: "text/x-asm",
-                readOnly: true,
-                gutters: ['CodeMirror-linenumbers'],
-                lineWrapping: true
-            });
-        // handle compiler option (slot specific) such as '-O1'
-        slot.node.find('.compiler-options').change(
-            generateChangeCallback(slot)).keyup(
-            generateChangeCallback(slot));
-
-        slot.node.find('.leaderSlotIcon').on('click', function (e) {
-            console.log("[UI] Clicked on leaderSlotIcon in slot " + slot.id);
-            if (slot != leaderSlot) {
-                clearBackground(leaderSlot.asmCodeMirror);
-
-                setLeaderSlotIcon(slot);
-                leaderSlot = slot;
-                setSetting('leaderSlot', slot.id);
-                onParamChange(slot, true);
-            }
-
-            // do not bring user to the top of index.html
-            e.preventDefault();
-        });
-
-        if (slots.length == 1) {
-            // "force" menu update if this is the first slot added
-            var leaderSlotMenuNode = domRoot.find('#commonParams .leaderSlot');
-            leaderSlotMenuNode.text('leader slot : ' + slots[0].id);
-        }
-    }
-
-    function diffUseDom(diff) {
-        diff.asmCodeMirror = CodeMirror.fromTextArea(
-            diff.node.find('.diffText textarea')[0], {
-                lineNumbers: true,
-                mode: "text/x-asm",
-                readOnly: true,
-                gutters: ['CodeMirror-linenumbers'],
-                lineWrapping: true
-            });
-        var reverseDiffButton = diff.node.find('.reverse-diff');
-        reverseDiffButton.on('click', function (e) {
-            console.log("[UI] User clicked on reverse-diff button in diff " + diff.id);
-            var tmp = diff.beforeSlot;
-            diff.beforeSlot = diff.afterSlot;
-            diff.afterSlot = tmp;
-            setSlotInDiff(diff, "before", diff.beforeSlot);
-            setSlotInDiff(diff, "after", diff.afterSlot);
-            setDiffSlotsMenus(diff);
-            onDiffChange(diff, false);
-
-            // do not bring user to the top of index.html
-            e.preventDefault();
-        });
-    }
-
-    function getSlotsIds() {
-        var ids = [];
-        for (var i = 0; i < slots.length; i++) {
-            ids.push(slots[i].id);
-        }
-        return ids;
-    }
-
-    // TODO : refactor !
-    function getDiffsIds() {
-        var ids = [];
-        for (var i = 0; i < diffs.length; i++) {
-            ids.push(diffs[i].id);
-        }
-        return ids;
-    }
-
-    function slotCtor(optionalId) {
-        var newSlot = new Slot();
-        if (optionalId) {
-            newSlot.id = optionalId;
-        } else {
-            newSlot.id = getAvailableId(slots);
-        }
-        slots.push(newSlot);
-        setSetting('slotIds', JSON.stringify(getSlotsIds()));
-        return newSlot;
-    }
-
-    function diffCtor(optionalId) {
-        var newDiff = new Diff();
-        if (optionalId) {
-            newDiff.id = optionalId;
-        } else {
-            newDiff.id = getAvailableId(diffs);
-        }
-        diffs.push(newDiff);
-        setSetting('diffIds', JSON.stringify(getDiffsIds()));
-        return newDiff;
-    }
-
-    // Array Remove - By John Resig (MIT Licensed)
-    Array.prototype.remove = function (from, to) {
-        var rest = this.slice((to || from) + 1 || this.length);
-        this.length = from < 0 ? this.length + from : from;
-        return this.push.apply(this, rest);
-    };
-
-    function removeIdInArray(id, array) {
-        for (var i = 0; i < array.length; i++) {
-            if (array[i].id == id) {
-                array.remove(i);
-                break;
-            }
-        }
-    }
-
-    function anotherSlot(slot) {
-        for (var i = 0; i < slots.length; i++) {
-            if (slots[i] != slot) {
-                return slots[i];
-            }
-        }
-        return null; // should not happen (at least 1 slot is open)
-    }
-
-    function slotDtor(slot) {
-        // if slot is the leader, find a new leader and change the icon
-        if (slots.length > 1) {
-            leaderSlot = anotherSlot(slot);
-            setLeaderSlotIcon(leaderSlot);
-            setSetting('leaderSlot', leaderSlot.id);
-        }
-
-        // hide the close-slot icon if there will remain 1 slot
-        if (slots.length <= 2) {
-            domRoot.find('.slot .closeButton').fadeOut(550);
-        }
-
-        // now safely delete:
-        removeSetting('compiler' + slot.id);
-        removeSetting('compilerOptions' + slot.id);
-        removeIdInArray(slot.id, slots);
-        // after the deletion, update the browser's settings :
-        setSetting('slotIds', JSON.stringify(getSlotsIds()));
-    }
-
-    function diffDtor(diff) {
-        removeIdInArray(diff.id, diffs);
-        // after the deletion, update the browser's settings :
-        setSetting('diffIds', JSON.stringify(getDiffsIds()));
-    }
-
-    function getSlotById(slotId) {
-        for (var i = 0; i < slots.length; i++) {
-            if (slots[i].id == slotId) return slots[i];
-        }
-        return null;
-    }
-
-    function getDiffById(diffId) {
-        for (var i = 0; i < diffs.length; i++) {
-            if (diffs[i].id == diffId) return diffs[i];
-        }
-        return null;
-    }
-
-    function setPanelListSortable() {
-        // source : JQuery UI examples
-        var panelList = $('#draggablePanelList');
-        panelList.sortable({
-            handle: '.panel-heading',
-            update: function () {
-                $('.panel', panelList).each(function (index, elem) {
-                    var $listItem = $(elem),
-                        newIndex = $listItem.index();
-
-                    // TODO Persist the new indices.
-                });
-            }
-        });
-        $('.resizable:visible').resizable(
-            {
-                resize: resizeOutputs,
-                minHeight: 300,
-                minWidth: 300,
-                alsoResize: ".resizable:visible"
-            }
-        );
-        $('.resizable-e:visible').resizable({handles: 'e'});
-    }
-
-    function slotDomCtor(slot, onUserAction) {
-        // source : http://stackoverflow.com/questions/10126395/how-to-jquery-clone-and-change-id
-        var slotTemplate = domRoot.find('#slotTemplate');
-        var clone = slotTemplate.clone().prop('id', 'slot' + slot.id);
-
-        // Insert the slot in the list of panels
-        // domRoot.find('#slotTemplate').after(clone);
-        domRoot.find('#draggablePanelList').append(clone);
-
-        slot.node = domRoot.find('#slot' + slot.id);
-
-        slot.node.find('.title').text("Slot " + slot.id + " (drag me)  ");
-
-        if (onUserAction) {
-            slot.node.fadeIn(550);
-        } else {
-            // auto spawn of the panel: no need to fade in
-            slot.node.show();
-        }
-
-        slot.node.find('.closeButton').on('click', function (e) {
-            console.log("[UI] User clicked on closeButton in slot " + slot.id);
-            var slotToDelete = getSlotById(slot.id);
-            deleteAndUnplaceSlot(slotToDelete, true);
-
-            // do not bring user to the top of index.html
-            e.preventDefault();
-        });
-
-        // show the close-slot icons if there will be more than 1 slot
-        if (slots.length == 1) {
-            domRoot.find('.slot .closeButton').fadeOut(550);
-        }
-        if (slots.length == 2) {
-            domRoot.find('.slot .closeButton').fadeIn(550);
-        }
-
-        setPanelListSortable();
-    }
-
-    function diffDomCtor(diff, onUserAction) {
-        var diffTemplate = domRoot.find('#diffTemplate');
-        var clone = diffTemplate.clone().prop('id', 'diff' + diff.id);
-
-        // Insert the diff in the list of panels
-        // domRoot.find('#diffTemplate').after(clone);
-        domRoot.find('#draggablePanelList').append(clone);
-
-        diff.node = domRoot.find('#diff' + diff.id);
-
-        diff.node.find('.title').text("Diff " + diff.id + " (drag me)  ");
-
-        if (onUserAction) {
-            diff.node.fadeIn(550);
-        } else {
-            // auto spawn of the panel: no need to fade in
-            diff.node.show();
-        }
-
-        diff.node.find('.closeButton').on('click', function (e) {
-            console.log("[UI] User clicked on closeButton in diff " + diff.id);
-            var diffToDelete = getDiffById(diff.id);
-            deleteAndUnplaceDiff(diffToDelete, true);
-            // do not bring user to the top of index.html
-            e.preventDefault();
-        });
-
-        setPanelListSortable();
-        setDiffSlotsMenus(diff);
-    }
-
-    function slotDomDtor(slot, onUserAction) {
-        if (onUserAction) {
-            slot.node.fadeOut(550, function () {
-                slot.node.remove();
-            });
-        } else {
-            slot.node.remove();
-        }
-    }
-
-    function diffDomDtor(diff, onUserAction) {
-        if (onUserAction) {
-            diff.node.fadeOut(550, function () {
-                diff.node.remove();
-            });
-        } else {
-            diff.node.remove();
-        }
-    }
-
-    function ensureAllSlotsSameSize() {
-        var allResizable = $('.resizable:visible');
-        var w = allResizable.width();
-        var h = allResizable.height();
-        allResizable.width(w);
-        allResizable.height(h);
-    }
-
-    function createAndPlaceSlot(compilers, defaultCompiler, optionalId, onUserAction) {
-        var newSlot = slotCtor(optionalId);
-        slotDomCtor(newSlot, onUserAction);
-        slotUseDom(newSlot);
-        setCompilersInSlot(compilers, defaultCompiler, newSlot);
-        ensureAllSlotsSameSize();
-        return newSlot;
-    }
-
-    function createAndPlaceDiff(optionalId, onUserAction) {
-        var newDiff = diffCtor(optionalId);
-        diffDomCtor(newDiff, onUserAction);
-        diffUseDom(newDiff);
-        ensureAllSlotsSameSize();
-        return newDiff;
-    }
-
-    function createAndPlaceDiffUI(optionalId, onUserAction) {
-        var newDiff = createAndPlaceDiff(optionalId, onUserAction);
-        if (slots.length > 0) {
-            setSlotInDiff(newDiff, "before", slots[0]);
-            if (slots.length > 1) {
-                setSlotInDiff(newDiff, "after", slots[1]);
-            } else {
-                setSlotInDiff(newDiff, "after", slots[0]);
-            }
-            onDiffChange(newDiff, false);
-        }
-        return newDiff;
-    }
-
-    function deleteAndUnplaceSlot(slot, onUserAction) {
-        slotDomDtor(slot, onUserAction);
-        slotDtor(slot);
-    }
-
-    function deleteAndUnplaceDiff(diff, onUserAction) {
-        diffDomDtor(diff, onUserAction);
-        diffDtor(diff);
-    }
-
-    // refresh (or place) the two drop-down lists of the diff panel containging 
-    // descriptions of the slots that can be used to make a diff
-
-    function updateDiffButton(diff, className) {
-        var slot = diff[className + 'Slot'];
-        var diffSlotMenuNode = diff.node.find('.' + className + ' .slotName');
-        diffSlotMenuNode.text(slot.shortDescription());
-    }
-
-    // this function is called if the name or option of a compiler is changed.
-    function updateDiffUI(diff) {
-        updateDiffButton(diff, "before");
-        updateDiffButton(diff, "after");
-        setDiffSlotsMenus(diff);
-    }
-
-    // Auxilary to setDiffSlotsMenus and deserialisation
-    function setSlotInDiff(diff, className, slot) {
-        // className can be "before" or "after"
-        if (slot == null) {
-            console.log("[DEBUG] setSlotInDiff: diff.id = " +
-                diff.id + ", " + className + " -> " + "null.id");
-        } else {
-            console.log("[DEBUG] setSlotInDiff: diff.id = " +
-                diff.id + ", " + className + " -> " + slot.id);
-        }
-        diff[className + 'Slot'] = slot;
-        if (slot != null) {
-            updateDiffButton(diff, className);
-
-            setSetting('diff' + diff.id + className, slot.id);
-
-            addToPendings(slot, diff);
-        }
-    }
-
-    function setDiffSlotsMenus(diff) {
-        // className can be "before" or "after"
-        function setSlotMenu(className) {
-            console.log("[DEBUG] : setSlotMenu with " + className +
-                " and diff.id = " + diff.id);
-            diff.node.find('.' + className + ' li').remove();
-            for (var i = 0; i < slots.length; i++) {
-                var elem = $('<li><a href="#">' + slots[i].description() + '</a></li>');
-                diff.node.find('.' + className + ' .slotNameList').append(elem);
-                (function (i) {
-                    elem.click(function (e) {
-                        // TODO: check if modifying diff with [] will survive to
-                        // minifying http://stackoverflow.com/questions/4244896/
-                        console.log("[UI] user set " + slots[i].id + " as " + className +
-                            " slot in diff with id " + diff.id);
-                        setSlotInDiff(diff, className, slots[i]);
-                        onDiffChange(diff, false);
-
-                        // do not bring user to the top of index.html
-                        e.preventDefault();
-                    });
-                })(i);
-            }
-        }
-
-        setSlotMenu("before");
-        setSlotMenu("after");
-    }
-
-    // refresh (or place) all of the drop-down lists containging descriptions of
-    // the slots that can be used to make a diff
-    function setAllDiffSlotsMenus() {
-        console.log("[DEBUG] : inside setAllDiffSlotsMenus, diffs.length = " + diffs.length);
-        for (var i = 0; i < diffs.length; i++) {
-            setDiffSlotsMenus(diffs[i]);
-        }
-    }
-
-    // on startup, for each slot,
-    // if a setting is defined, set it on static/index.html page
-    var slotIds = getSetting('slotIds');
-    if (slotIds != null) {
-        slotIds = JSON.parse(slotIds);
-    } else {
-        slotIds = [];
-    }
-    var i, newSlot;
-    if (slotIds.length > 0) {
-        console.log("[STARTUP] found slot data : restoring from previous session");
-        console.log("[DEBUG] slotIds: " + JSON.stringify(slotIds));
-        for (i = 0; i < slotIds.length; i++) {
-            newSlot = slotCtor(slotIds[i]);
-            slotDomCtor(newSlot);
-            slotUseDom(newSlot);
-            if (getSetting('compilerOptions' + slotIds[i]) === undefined) {
-                console.log("[STARTUP] There was a problem while restoring slots from previous session.");
-            } else {
-                newSlot.node.find('.compiler-options').val(getSetting('compilerOptions' + newSlot.id));
-            }
-        }
-        var leaderSlotSetting = getSetting('leaderSlot');
-        if (!leaderSlotSetting) {
-            console.log("Leader slot was missing; picking first");
-            leaderSlot = getSlotById(0);
-        } else {
-            leaderSlot = getSlotById(leaderSlotSetting);
-        }
-        if (leaderSlot) setLeaderSlotIcon(leaderSlot);
-    } else {
-        // not slot data found. It is probably the first time the user come to
-        // visit (or to debug a wipeSetting(); was done in the browser console)
-        // therefore it seems logical to open at least 1 slot
-        leaderSlot = createAndPlaceSlot(compilers, defaultCompiler);
-        setSetting('leaderSlot', leaderSlot.id);
-        setLeaderSlotIcon(leaderSlot);
-    }
-
-    // This part of the initialisation must (currently) occur 
-    // after the creation of slots, and before the creation of diffs.
-    // Previously it was located in gcc.js, in Initialize()
-    setCompilers(compilers, defaultCompiler);
-
-    // on startup, for each diff,
-    // if a setting is defined, set it on static/index.html page
-    var diffIds = getSetting('diffIds');
-    if (diffIds != null) {
-        diffIds = JSON.parse(diffIds);
-    } else {
-        diffIds = [];
-    }
-    console.log("[DEBUG] diffIds: " + JSON.stringify(diffIds));
-    if (diffIds.length > 0) {
-        console.log("[STARTUP] found diff data : restoring diffs from previous session");
-        for (i = 0; i < diffIds.length; i++) {
-            var newDiff = createAndPlaceDiff(diffIds[i]);
-
-            newDiff.beforeSlot = getSlotById(getSetting('diff' + newDiff.id + "before"));
-            setSlotInDiff(newDiff, "before", newDiff.beforeSlot);
-            addToPendings(newDiff.beforeSlot, newDiff);
-
-            newDiff.afterSlot = getSlotById(getSetting('diff' + newDiff.id + "after"));
-            setSlotInDiff(newDiff, "after", newDiff.afterSlot);
-            addToPendings(newDiff.afterSlot, newDiff);
-            //onDiffChange(newDiff);
-        }
-    }
-
-    function resizeOutputs() {
-        function doResize(cm) {
-            var parent = $(cm.getTextArea()).parent().find(".CodeMirror");
-            var container = parent.closest(".panel");
-            var containerSize = container.height();
-            var top = parent.position().top;
-            var footerHeight = container.find('.panel-footer').height() || 0;
-            // TODO - padding!
-            cm.setSize(null, containerSize - top - footerHeight);
-        }
-        _.each(slots, function(slot) { doResize(slot.asmCodeMirror); });
-        _.each(diffs, function(slot) { doResize(slot.asmCodeMirror); });
-    }
-
-    function resize(windowHeight) {
-        var editor = $(cppEditor.getTextArea()).parent();
-        var top = editor.offset().top;
-        // TODO: a total rethink here. kill output/result etc
-        // make errors a pop-up-able thing?
-        // var compOutputSize = Math.max(100, windowHeight * 0.05);
-        // $('.output').height(compOutputSize);
-        // var resultHeight = $('.result').height();
-        var height = windowHeight - top;// - resultHeight - 10;
-        cppEditor.setSize(null, height);
-        resizeOutputs();
-    }
-
-    return {
-        serialiseState: serialiseState,
-        deserialiseState: deserialiseState,
-        getSource: getSource,
-        setSource: setSource,
-        setFilters: setFilters,
-        createAndPlaceSlot: createAndPlaceSlot,
-        createAndPlaceDiffUI: createAndPlaceDiffUI,
-        refreshSlot: refreshSlot,
-        resize: resize
-=======
     Compiler.prototype.onColours = function (editor, colours) {
         if (editor == this.sourceEditorId) {
             var asmColours = {};
@@ -1767,6 +397,5 @@
                 }
             };
         }
->>>>>>> 26198b63
     };
 });