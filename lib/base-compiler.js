// Copyright (c) 2012-2017, Matt Godbolt
// All rights reserved.
//
// Redistribution and use in source and binary forms, with or without
// modification, are permitted provided that the following conditions are met:
//
//     * Redistributions of source code must retain the above copyright notice,
//       this list of conditions and the following disclaimer.
//     * Redistributions in binary form must reproduce the above copyright
//       notice, this list of conditions and the following disclaimer in the
//       documentation and/or other materials provided with the distribution.
//
// THIS SOFTWARE IS PROVIDED BY THE COPYRIGHT HOLDERS AND CONTRIBUTORS "AS IS"
// AND ANY EXPRESS OR IMPLIED WARRANTIES, INCLUDING, BUT NOT LIMITED TO, THE
// IMPLIED WARRANTIES OF MERCHANTABILITY AND FITNESS FOR A PARTICULAR PURPOSE
// ARE DISCLAIMED. IN NO EVENT SHALL THE COPYRIGHT HOLDER OR CONTRIBUTORS BE
// LIABLE FOR ANY DIRECT, INDIRECT, INCIDENTAL, SPECIAL, EXEMPLARY, OR
// CONSEQUENTIAL DAMAGES (INCLUDING, BUT NOT LIMITED TO, PROCUREMENT OF
// SUBSTITUTE GOODS OR SERVICES; LOSS OF USE, DATA, OR PROFITS; OR BUSINESS
// INTERRUPTION) HOWEVER CAUSED AND ON ANY THEORY OF LIABILITY, WHETHER IN
// CONTRACT, STRICT LIABILITY, OR TORT (INCLUDING NEGLIGENCE OR OTHERWISE)
// ARISING IN ANY WAY OUT OF THE USE OF THIS SOFTWARE, EVEN IF ADVISED OF THE
// POSSIBILITY OF SUCH DAMAGE.

var child_process = require('child_process'),
    temp = require('temp'),
    path = require('path'),
    fs = require('fs-extra'),
    Promise = require('promise'), // jshint ignore:line
    asm = require('./asm'),
    utils = require('./utils'),
    quote = require('shell-quote'),
    _ = require('underscore-node'),
    exec = require('./exec'),
    logger = require('./logger').logger,
    compilerOptInfo = require("compiler-opt-info");

function Compile(compiler, env) {
    this.compiler = compiler;
    this.env = env;
    this.asm = new asm.AsmParser(env.compilerProps);
    this.compiler.supportsIntel = !!this.compiler.intelAsm;
}

Compile.prototype.newTempDir = function () {
    return new Promise(function (resolve, reject) {
        temp.mkdir('compiler-explorer-compiler', function (err, dirPath) {
            if (err)
                reject("Unable to open temp file: " + err);
            else
                resolve(dirPath);
        });
    });
};

Compile.prototype.writeFile = Promise.denodeify(fs.writeFile);
Compile.prototype.readFile = Promise.denodeify(fs.readFile);
Compile.prototype.stat = Promise.denodeify(fs.stat);
Compile.prototype.couldHaveOptOutput = function (options, version) {
    //TODO(jared): a compiler meta data gatherer could improve this
    return version.toLowerCase().indexOf("clang") > -1 &&
        options.some((x) => x == "-fsave-optimization-record");
};

Compile.prototype.getRemote = function () {
    if (this.compiler.exe === null && this.compiler.remote)
        return this.compiler.remote;
    return false;
};

Compile.prototype.exec = function (compiler, args, options) {
    // Here only so can be overridden by compiler implementations.
    return exec.execute(compiler, args, options);
};

Compile.prototype.getDefaultExecOptions = function () {
    return {
        timeoutMs: this.env.gccProps("compileTimeoutMs", 100),
        maxErrorOutput: this.env.gccProps("max-error-output", 5000),
        env: this.env.getEnv(this.compiler.needsMulti),
        wrapper: this.env.compilerProps("compiler-wrapper")
    };
};

Compile.prototype.runCompiler = function (compiler, options, inputFilename, execOptions) {
    if (!execOptions) {
        execOptions = this.getDefaultExecOptions();
    }
    
    return this.exec(compiler, options, execOptions).then(function (result) {
        result.stdout = utils.parseOutput(result.stdout, inputFilename);
        result.stderr = utils.parseOutput(result.stderr, inputFilename);
        return result;
    });
};

Compile.prototype.supportsObjdump = function () {
    return this.compiler.objdumper !== "";
};

Compile.prototype.objdump = function (outputFilename, result, maxSize, intelAsm) {
    var args = ["-d", "-C", outputFilename, "-l", "--insn-width=16"];
    if (intelAsm) args = args.concat(["-M", "intel"]);
    return this.exec(this.compiler.objdumper, args, {maxOutput: maxSize})
        .then(function (objResult) {
            result.asm = objResult.stdout;
            if (objResult.code !== 0) {
                result.asm = "<No output: objdump returned " + objResult.code + ">";
            }
            return result;
        });
};

Compile.prototype.execBinary = function (executable, result, maxSize) {
    return exec.sandbox(executable, [], {
        maxOutput: maxSize,
        timeoutMs: 2000
    })  // TODO make config
        .then(function (execResult) {
            execResult.stdout = utils.parseOutput(execResult.stdout);
            execResult.stderr = utils.parseOutput(execResult.stderr);
            result.execResult = execResult;
            return result;
        }).catch(function (err) {
            // TODO: is this the best way? Perhaps failures in sandbox shouldn't reject
            // with "results", but instead should play on?
            result.execResult = {
                stdout: err.stdout ? utils.parseOutput(err.stdout) : [],
                stderr: err.stderr ? utils.parseOutput(err.stderr) : [],
                code: err.code !== undefined ? err.code : -1
            };
            return result;
        });
};

Compile.prototype.filename = function (fn) {
    return fn;
};

Compile.prototype.optionsForFilter = function (filters, outputFilename) {
    var options = ['-g', '-o', this.filename(outputFilename)];
    if (this.compiler.intelAsm && filters.intel && !filters.binary) {
        options = options.concat(this.compiler.intelAsm.split(" "));
    }
    if (!filters.binary) options = options.concat('-S');
    return options;
};

Compile.prototype.prepareArguments = function (userOptions, filters, inputFilename, outputFilename) {
    var options = this.optionsForFilter(filters, outputFilename);
    if (this.compiler.options) {
        options = options.concat(this.compiler.options.split(" "));
    }
    return options.concat(userOptions || []).concat([this.filename(inputFilename)]);
};

Compile.prototype.generateAST = function(inputFilename, options) {
    // These options make Clang produce an AST dump
    var newOptions = options.concat(["-Xclang", "-ast-dump", "-fsyntax-only"]);

    execOptions = this.getDefaultExecOptions();
    // A higher max output is needed for when the user includes headers
    execOptions.maxOutput = 1024*1024*1024 ;

    return this.runCompiler(this.compiler.exe, newOptions, this.filename(inputFilename), execOptions)
        .then(this.processAstOutput);
};

Compile.prototype.compile = function (source, options, backendOptions, filters) {
    var self = this;
    var optionsError = self.checkOptions(options);
    if (optionsError) return Promise.reject(optionsError);
    var sourceError = self.checkSource(source);
    if (sourceError) return Promise.reject(sourceError);

    // Don't run binary for unsupported compilers, even if we're asked.
    if (filters.binary && !self.compiler.supportsBinary) {
        delete filters.binary;
    }

    var key = JSON.stringify({
        compiler: this.compiler,
        source: source,
        options: options,
        backendOptions: backendOptions,
        filters: filters
    });

    var cached = this.env.cacheGet(key);
    if (cached) {
        return Promise.resolve(cached);
    }

    if (filters.binary && !source.match(this.env.compilerProps("stubRe"))) {
        source += "\n" + this.env.compilerProps("stubText") + "\n";
    }
    return self.env.enqueue(function () {
        var tempFileAndDirPromise = Promise.resolve().then(function () {
            return self.newTempDir().then(function (dirPath) {
                var inputFilename = path.join(dirPath, self.env.compilerProps("compileFilename"));
                return self.writeFile(inputFilename, source).then(function () {
                    return {inputFilename: inputFilename, dirPath: dirPath};
                });
            });
        });

        var compileToAsmPromise = tempFileAndDirPromise.then(function (info) {
            var inputFilename = info.inputFilename;
            var dirPath = info.dirPath;
            var outputFilebase = "output";
            var outputFilename = path.join(dirPath, outputFilebase + ".s"); // NB keep lower case as ldc compiler `tolower`s the output name
            options = self.prepareArguments(options, filters, inputFilename, outputFilename);

            options = options.filter(_.identity);

            var asmPromise = self.runCompiler(self.compiler.exe, options, self.filename(inputFilename));

            var astPromise;
            if (backendOptions.produceAst) {
                if (self.couldSupportASTDump(options, self.compiler.version)){
                    astPromise = self.generateAST(inputFilename, options);
                }
                else {
                    astPromise = Promise.resolve("AST output is only supported in Clang >= 3.3");
                }
            }
            else {
                astPromise = Promise.resolve("");
            }
            
            return Promise.all([asmPromise, astPromise])
                .then(function (results) {
                    var asmResult = results[0];
                    var astResult = results[1];

                    asmResult.dirPath = dirPath;
                    if (asmResult.code !== 0) {
                        asmResult.asm = "<Compilation failed>";
                        return asmResult;
                    }
                    asmResult.hasOptOutput = false;
                    if (self.couldHaveOptOutput(options, self.compiler.version)) {
                        const optPath = path.join(dirPath, outputFilebase + ".opt.yaml");
                        if (fs.existsSync(optPath)) {
                            asmResult.hasOptOutput = true;
                            asmResult.optPath = optPath;
                        }
                    }
                    if (astResult) {
                        asmResult.hasAstOutput = true;
                        asmResult.astOutput = astResult;
                    }
                    
                    return self.postProcess(asmResult, outputFilename, filters);
                });
        });

        return compileToAsmPromise
            .then(function (results) {
                //TODO(jared): this isn't ideal. Rethink
                var result;
                var optOutput;
                if (results.length) {
                    result = results[0];
                    optOutput = results[1];
                } else {
                    result = results;
                }
                if (result.dirPath) {
                    fs.remove(result.dirPath);
                    result.dirPath = undefined;
                }
                if (result.okToCache) {
                    result.asm = self.asm.process(result.asm, filters);
                } else {
                    result.asm = {text: result.asm};
                }
                if (result.hasOptOutput) {
                    result.optPath = undefined;
                    result.optOutput = optOutput;
                }
                return result;
            })
            .then(_.bind(self.postProcessAsm, self))
            .then(function (result) {
                if (result.okToCache) self.env.cachePut(key, result);
                return result;
            });
    });
};

Compile.prototype.postProcessAsm = function (result) {
    if (!result.okToCache) return result;
    var demangler = this.compiler.demangler;
    if (!demangler) return result;
    return this.exec(demangler, [], {input: _.pluck(result.asm, 'text').join("\n")})
        .then(function (demangleResult) {
            var lines = utils.splitLines(demangleResult.stdout);
            for (var i = 0; i < result.asm.length; ++i)
                result.asm[i].text = lines[i];
            return result;
        });
};


Compile.prototype.processOptOutput = function (hasOptOutput, optPath) {
    var output = [];
    return new Promise(
        function (resolve, reject) {
            fs.createReadStream(optPath, {encoding: "utf-8"})
                .pipe(new compilerOptInfo.LLVMOptTransformer())
                .on("data", function (opt) {
                    output.push(opt);
                })
                .on("end", function () {
                    resolve(output);
                });
        });
};

Compile.prototype.couldSupportASTDump = function (options, version) {
    var versionRegex = /version (\d.\d+)/;
    var versionMatch = versionRegex.exec(version);

    if (versionMatch) {
        var versionNum = parseFloat(versionMatch[1]);
        return version.toLowerCase().indexOf("clang") > -1 && versionNum >= 3.3;
    }

    return false;
};

Compile.prototype.processAstOutput = function (output) {
    output = output.stdout;
    output = output.map(function(x) { return x.text; });

    // Top level decls start with |- or `-
    var topLevelRegex = /^(\||`)-/;

    // Refers to the user's source file rather than a system header
    var sourceRegex = /<source>/g;

    // Refers to whatever the most recent file specified was
    var lineRegex = /<line:/;

    var mostRecentIsSource = false;

    // Remove all AST nodes which aren't directly from the user's source code
    for (var i = 0; i < output.length; ++i) {
        if (output[i].match(topLevelRegex)) {
            if (output[i].match(lineRegex) && mostRecentIsSource) {
                //do nothing
            }
            // This is a system header or implicit definition,
            // remove everything up to the next top level decl
            else if (!output[i].match(sourceRegex)) {
                // Top level decls with invalid sloc as the file don't change the most recent file
<<<<<<< HEAD
                var slocFileRegex = /<<invalid sloc>>/;
                if (!output[i].match(slocFileRegex)) {
=======
                let slocRegex = /<<invalid sloc>>/;
                if (!output[i].match(slocRegex)) {
>>>>>>> a92e6884
                    mostRecentIsSource = false;
                }
                
                var spliceMax = i+1;
                while (output[spliceMax] && !output[spliceMax].match(topLevelRegex)) {
                    spliceMax++;
                }
                output.splice(i, spliceMax-i);
                --i;
            }
            else {
                mostRecentIsSource = true;
            }
        }
    }

    output = output.join('\n');

    // Filter out the symbol addresses
    var addressRegex = /^([^A-Za-z]*[A-Za-z]+) 0x[a-z0-9]+/mg;
    output = output.replace(addressRegex, '$1');

    // Filter out <invalid sloc> and <<invalid sloc>>
    let slocRegex = / ?<?<invalid sloc>>?/g;
    output = output.replace(slocRegex, '');

    // Unify file references
    output = output.replace(sourceRegex, 'line');    

    return output;
};

Compile.prototype.postProcess = function (result, outputFilename, filters) {
    var postProcess = this.compiler.postProcess.filter(_.identity);
    var maxSize = this.env.gccProps("max-asm-size", 8 * 1024 * 1024);
    var optPromise, asmPromise, execPromise;
    if (result.hasOptOutput) {
        optPromise = this.processOptOutput(result.hasOptOutput, result.optPath);
    } else {
        optPromise = Promise.resolve("");
    }

    if (filters.binary && this.supportsObjdump()) {
        asmPromise = this.objdump(outputFilename, result, maxSize, filters.intel);
    } else {
        asmPromise = this.stat(outputFilename).then(_.bind(function (stat) {
                if (stat.size >= maxSize) {
                    result.asm = "<No output: generated assembly was too large (" + stat.size + " > " + maxSize + " bytes)>";
                    return result;
                }
                if (postProcess.length) {
                    var postCommand = 'cat "' + outputFilename + '" | ' + postProcess.join(" | ");
                    return this.exec("bash", ["-c", postCommand], {maxOutput: maxSize})
                        .then(function (postResult) {
                            result.asm = postResult.stdout;
                            if (postResult.code !== 0) {
                                result.asm = "<Error during post processing: " + postResult.code + ">";
                            }
                            return result;
                        });
                } else {
                    return this.readFile(outputFilename).then(function (contents) {
                        result.asm = contents.toString();
                        return Promise.resolve(result);
                    });
                }
            }, this),
            function () {
                result.asm = "<No output file>";
                return result;
            }
        );
    }
    if (filters.execute) {
        var maxExecOutputSize = this.env.gccProps("max-executable-output-size", 32 * 1024);
        execPromise = this.execBinary(outputFilename, result, maxExecOutputSize);
    } else {
        execPromise = Promise.resolve("");
    }

    return Promise.all([asmPromise, optPromise, execPromise]);
};

Compile.prototype.checkOptions = function (options) {
    var error = this.env.findBadOptions(options);
    if (error.length > 0) return "Bad options: " + error.join(", ");
    return null;
};

// This check for arbitrary user-controlled preprocessor inclusions
// can be circumvented in more than one way. The goal here is to respond
// to simple attempts with a clear diagnostic; the service still needs to
// assume that malicious actors can make the compiler open arbitrary files.
Compile.prototype.checkSource = function (source) {
    var re = /^\s*#\s*i(nclude|mport)(_next)?\s+["<"](\/|.*\.\.)/;
    var failed = [];
    utils.splitLines(source).forEach(function (line, index) {
        if (line.match(re)) {
            failed.push("<stdin>:" + (index + 1) + ":1: no absolute or relative includes please");
        }
    });
    if (failed.length > 0) return failed.join("\n");
    return null;
};

Compile.prototype.initialise = function () {
    if (this.getRemote()) return Promise.resolve(this);
    var compiler = this.compiler.exe;
    var versionFlag = this.compiler.versionFlag || '--version';
    var versionRe = new RegExp(this.compiler.versionRe || '.*');
    logger.info("Gathering version information on", compiler);
    return this.exec(compiler, [versionFlag])
        .then(_.bind(function (result) {
                if (result.code !== 0) {
                    logger.error("Unable to get version for compiler '" + compiler + "' - non-zero result " + result.code);
                    return null;
                }
                var version = "";
                _.each(utils.splitLines(result.stdout + result.stderr), function (line) {
                    if (version) return;
                    var match = line.match(versionRe);
                    if (match) version = match[0];
                });
                if (!version) {
                    logger.error("Unable to find compiler version for '" + compiler + "':", result,
                        'with re', versionRe);
                    return null;
                }
                logger.info(compiler + " is version '" + version + "'");
                this.compiler.version = version;
                if (this.compiler.intelAsm) return this;
                return this.exec(compiler, ['--target-help'])
                    .then(_.bind(function (result) {
                        var options = {};
                        if (result.code === 0) {
                            var splitness = /--?[-a-zA-Z]+( ?[-a-zA-Z]+)/;
                            utils.eachLine(result.stdout + result.stderr, function (line) {
                                var match = line.match(splitness);
                                if (!match) return;
                                options[match[0]] = true;
                            });
                        }
                        if (options['-masm']) {
                            this.compiler.intelAsm = "-masm=intel";
                            this.compiler.supportsIntel = true;
                        }

                        logger.debug("compiler options: ", options);

                        return this;
                    }, this));
            }, this),
            _.bind(function (err) {
                logger.error("Unable to get version for compiler '" + compiler + "' - " + err);
                return null;
            }, this));
};

Compile.prototype.getInfo = function () {
    return this.compiler;
};

Compile.prototype.getDefaultFilters = function () {
    // TODO; propagate to UI?
    return {
        intel: true,
        commentOnly: true,
        directives: true,
        labels: true
    };
};

module.exports = Compile;<|MERGE_RESOLUTION|>--- conflicted
+++ resolved
@@ -355,13 +355,8 @@
             // remove everything up to the next top level decl
             else if (!output[i].match(sourceRegex)) {
                 // Top level decls with invalid sloc as the file don't change the most recent file
-<<<<<<< HEAD
-                var slocFileRegex = /<<invalid sloc>>/;
-                if (!output[i].match(slocFileRegex)) {
-=======
                 let slocRegex = /<<invalid sloc>>/;
                 if (!output[i].match(slocRegex)) {
->>>>>>> a92e6884
                     mostRecentIsSource = false;
                 }
                 
